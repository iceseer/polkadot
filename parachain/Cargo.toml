--- conflicted
+++ resolved
@@ -10,30 +10,17 @@
 # this crate for WASM. This is critical to avoid forcing all parachain WASM into implementing
 # various unnecessary Substrate-specific endpoints.
 codec = { package = "parity-scale-codec", version = "1.1.0", default-features = false, features = [ "derive" ] }
-<<<<<<< HEAD
 sp-std = { package = "sp-std", git = "https://github.com/paritytech/substrate", branch = "bkchr-cumulus-branch", default-features = false }
 sp-core = { git = "https://github.com/paritytech/substrate", branch = "bkchr-cumulus-branch", default-features = false }
 sp-wasm-interface = { git = "https://github.com/paritytech/substrate", branch = "bkchr-cumulus-branch", default-features = false }
 polkadot-core-primitives = { path = "../core-primitives", default-features = false }
-=======
-sp-std = { package = "sp-std", git = "https://github.com/paritytech/substrate", branch = "cumulus-branch", default-features = false }
-sp-core = { git = "https://github.com/paritytech/substrate", branch = "cumulus-branch", default-features = false }
-sp-wasm-interface = { git = "https://github.com/paritytech/substrate", branch = "cumulus-branch", default-features = false }
->>>>>>> 34c37c29
 
 # all optional crates.
 derive_more = { version = "0.99.2", optional = true }
 serde = { version = "1.0.102", default-features = false, features = [ "derive" ], optional = true }
-<<<<<<< HEAD
 sp-externalities = { git = "https://github.com/paritytech/substrate", branch = "bkchr-cumulus-branch", optional = true }
 sc-executor = { git = "https://github.com/paritytech/substrate", branch = "bkchr-cumulus-branch", optional = true }
 sp-io = { git = "https://github.com/paritytech/substrate", branch = "bkchr-cumulus-branch", optional = true }
-=======
-sp-runtime-interface = { git = "https://github.com/paritytech/substrate", branch = "cumulus-branch", optional = true, default-features = false }
-sp-externalities = { git = "https://github.com/paritytech/substrate", branch = "cumulus-branch", optional = true }
-sc-executor = { git = "https://github.com/paritytech/substrate", branch = "cumulus-branch", optional = true }
-sp-io = { git = "https://github.com/paritytech/substrate", branch = "cumulus-branch", optional = true }
->>>>>>> 34c37c29
 parking_lot = { version = "0.10.0", optional = true }
 log = { version = "0.4.8", optional = true }
 
