--- conflicted
+++ resolved
@@ -81,7 +81,7 @@
 
 	// Preload spec to select native runtime
 	let spec = match cmd.shared_params() {
-		Some(params) => Some(cli::load_spec(params, &load_spec)?),
+		Some(params) => Some(sc_cli::load_spec(params, &load_spec)?),
 		None => None,
 	};
 	if spec.as_ref().map_or(false, |c| c.is_kusama()) {
@@ -105,14 +105,9 @@
 #[cfg(feature = "cli")]
 fn execute_cmd_with_runtime<R, D, E, X>(
 	exit: X,
-<<<<<<< HEAD
 	version: &sc_cli::VersionInfo,
 	cmd: sc_cli::ParseAndPrepare<PolkadotSubCommands, PolkadotSubParams>,
-=======
-	version: &cli::VersionInfo,
-	cmd: cli::ParseAndPrepare<PolkadotSubCommands, PolkadotSubParams>,
 	spec: Option<service::ChainSpec>,
->>>>>>> 3143e2c2
 ) -> error::Result<()>
 where
 	R: service::ConstructRuntimeApi<service::Block, service::TFullClient<service::Block, R, D>>
@@ -128,11 +123,7 @@
 	// Use preloaded spec
 	let load_spec = |_: &str| Ok(spec);
 	match cmd {
-<<<<<<< HEAD
-		sc_cli::ParseAndPrepare::Run(cmd) => cmd.run(&load_spec, exit,
-=======
-		cli::ParseAndPrepare::Run(cmd) => cmd.run(load_spec, exit,
->>>>>>> 3143e2c2
+		sc_cli::ParseAndPrepare::Run(cmd) => cmd.run(load_spec, exit,
 			|exit, _cli_args, custom_args, mut config| {
 				info!("{}", version.name);
 				info!("  version {}", config.full_version());
@@ -168,31 +159,17 @@
 					},
 				}.map_err(|e| format!("{:?}", e))
 			}),
-<<<<<<< HEAD
-			sc_cli::ParseAndPrepare::BuildSpec(cmd) => cmd.run::<NoCustom, _, _, _>(&load_spec),
+			sc_cli::ParseAndPrepare::BuildSpec(cmd) => cmd.run::<NoCustom, _, _, _>(load_spec),
 			sc_cli::ParseAndPrepare::ExportBlocks(cmd) => cmd.run_with_builder::<_, _, _, _, _, _, _>(|config|
-				Ok(service::new_chain_ops::<R, D, E>(config)?), &load_spec, exit),
+				Ok(service::new_chain_ops::<R, D, E>(config)?), load_spec, exit),
 			sc_cli::ParseAndPrepare::ImportBlocks(cmd) => cmd.run_with_builder::<_, _, _, _, _, _, _>(|config|
-				Ok(service::new_chain_ops::<R, D, E>(config)?), &load_spec, exit),
+				Ok(service::new_chain_ops::<R, D, E>(config)?), load_spec, exit),
 			sc_cli::ParseAndPrepare::CheckBlock(cmd) => cmd.run_with_builder::<_, _, _, _, _, _, _>(|config|
-				Ok(service::new_chain_ops::<R, D, E>(config)?), &load_spec, exit),
-			sc_cli::ParseAndPrepare::PurgeChain(cmd) => cmd.run(&load_spec),
+				Ok(service::new_chain_ops::<R, D, E>(config)?), load_spec, exit),
+			sc_cli::ParseAndPrepare::PurgeChain(cmd) => cmd.run(load_spec),
 			sc_cli::ParseAndPrepare::RevertChain(cmd) => cmd.run_with_builder::<_, _, _, _, _, _>(|config|
-				Ok(service::new_chain_ops::<R, D, E>(config)?), &load_spec),
+				Ok(service::new_chain_ops::<R, D, E>(config)?), load_spec),
 			sc_cli::ParseAndPrepare::CustomCommand(PolkadotSubCommands::ValidationWorker(args)) => {
-=======
-			cli::ParseAndPrepare::BuildSpec(cmd) => cmd.run::<NoCustom, _, _, _>(load_spec),
-			cli::ParseAndPrepare::ExportBlocks(cmd) => cmd.run_with_builder::<_, _, _, _, _, _, _>(|config|
-				Ok(service::new_chain_ops::<R, D, E>(config)?), load_spec, exit),
-			cli::ParseAndPrepare::ImportBlocks(cmd) => cmd.run_with_builder::<_, _, _, _, _, _, _>(|config|
-				Ok(service::new_chain_ops::<R, D, E>(config)?), load_spec, exit),
-			cli::ParseAndPrepare::CheckBlock(cmd) => cmd.run_with_builder::<_, _, _, _, _, _, _>(|config|
-				Ok(service::new_chain_ops::<R, D, E>(config)?), load_spec, exit),
-			cli::ParseAndPrepare::PurgeChain(cmd) => cmd.run(load_spec),
-			cli::ParseAndPrepare::RevertChain(cmd) => cmd.run_with_builder::<_, _, _, _, _, _>(|config|
-				Ok(service::new_chain_ops::<R, D, E>(config)?), load_spec),
-			cli::ParseAndPrepare::CustomCommand(PolkadotSubCommands::ValidationWorker(args)) => {
->>>>>>> 3143e2c2
 				if cfg!(feature = "browser") {
 					Err(error::Error::Input("Cannot run validation worker in browser".into()))
 				} else {
